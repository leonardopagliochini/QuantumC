--- conflicted
+++ resolved
@@ -16,13 +16,10 @@
 from xdsl.printer import Printer
 
 
-<<<<<<< HEAD
-# === AST Classes ===
-=======
+
 # =============================================================================
 # AST Node Definitions
 # =============================================================================
->>>>>>> 7a0fe4e6
 
 class Expression:
     """Abstract base class for all expressions."""
@@ -784,18 +781,11 @@
     """
 
     def __init__(self, json_path: str = "json_out/try.json", output_dir: str = "output"):
-<<<<<<< HEAD
         self.json_path = json_path
         self.output_dir = output_dir
         self.root: TranslationUnit = None
         self.module: ModuleOp = None
         self.quantum_module: ModuleOp | None = None
-=======
-        self.json_path = json_path                      # Path to JSON input
-        self.output_dir = output_dir                    # Folder to emit outputs
-        self.root: TranslationUnit = None               # Root of parsed AST (dataclasses)
-        self.module: ModuleOp = None                    # Final IR Module
->>>>>>> 7a0fe4e6
 
         # ---------------------------------------------------------------------
         # File system setup
@@ -872,7 +862,6 @@
         printer.print_op(self.module)
         print()
 
-<<<<<<< HEAD
     def run_generate_quantum_ir(self):
         """Translate the previously generated MLIR into the quantum dialect."""
         if self.module is None:
@@ -890,8 +879,7 @@
         printer = Printer()
         printer.print_op(self.quantum_module)
         print()
-=======
->>>>>>> 7a0fe4e6
+
 
 # =============================================================================
 # Entry Point (CLI Execution)
@@ -922,7 +910,6 @@
         # Run Compilation Pipeline
         # ---------------------------------------------------------------------
         quantum_ir = QuantumIR(json_path=input_json_path)
-<<<<<<< HEAD
         print()
         quantum_ir.run_dataclass()
         print()
@@ -931,14 +918,7 @@
         quantum_ir.visualize_ir()
         quantum_ir.run_generate_quantum_ir()
         quantum_ir.visualize_quantum_ir()
-=======
-        print()                                     # Visual spacer
-        quantum_ir.run_dataclass()                  # Step 1: Parse AST
-        print()                                     # Visual spacer
-        quantum_ir.pretty_print_source()            # Optional: C-like print
-        quantum_ir.run_generate_ir()                # Step 2: Generate IR
-        quantum_ir.visualize_ir()                   # Step 3: Print IR
->>>>>>> 7a0fe4e6
+
 
     except Exception as e:
         # Catch and show any runtime errors
